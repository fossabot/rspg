--- conflicted
+++ resolved
@@ -10,10 +10,5 @@
 [dev-dependencies]
 lazy_static = "1.3"
 log = "0.4"
-<<<<<<< HEAD
-env_logger = "0.6"
-rustyline = "5.0"
-=======
 env_logger = "0.7"
-rustyline = "4.0"
->>>>>>> 5e70b69b
+rustyline = "5.0"